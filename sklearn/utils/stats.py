# Authors: The scikit-learn developers
# SPDX-License-Identifier: BSD-3-Clause

from ..utils._array_api import (
    _cumsum,
    _find_matching_floating_dtype,
    _nextafter,
    _take_along_axis,
    get_namespace_and_device,
)


def _weighted_percentile(array, sample_weight, percentile=50):
    """Compute weighted percentile

    Computes lower weighted percentile. If `array` is a 2D array, the
    `percentile` is computed along the axis 0.

        .. versionchanged:: 0.24
            Accepts 2D `array`.

    Parameters
    ----------
    array : 1D or 2D array
        Values to take the weighted percentile of.

    sample_weight: 1D or 2D array
        Weights for each value in `array`. Must be same shape as `array` or
        of shape `(array.shape[0],)`.

    percentile: int or float, default=50
        Percentile to compute. Must be value between 0 and 100.

    Returns
    -------
    percentile : int if `array` 1D, ndarray if `array` 2D
        Weighted percentile.
    """
    xp, is_array_api_compliant, device = get_namespace_and_device(array)
    sample_weight = xp.asarray(
        sample_weight,
        dtype=_find_matching_floating_dtype(sample_weight, xp=xp),
        device=device,
    )
    n_dim = array.ndim
    if n_dim == 0:
        return array[()]
    if array.ndim == 1:
        array = xp.reshape(array, (-1, 1))
    # When sample_weight 1D, repeat for each array.shape[1]
    if array.shape != sample_weight.shape and array.shape[0] == sample_weight.shape[0]:
        sample_weight = xp.tile(sample_weight, (array.shape[1], 1)).T
    sorted_idx = xp.argsort(array, axis=0)
    sorted_weights = _take_along_axis(sample_weight, sorted_idx, xp)

    # Find index of median prediction for each sample
    weight_cdf = _cumsum(sorted_weights, axis=0)
    adjusted_percentile = percentile / 100 * weight_cdf[-1, :]
    weight_cdf = xp.asarray(
        weight_cdf, dtype=_find_matching_floating_dtype(weight_cdf, xp=xp)
    )
    adjusted_percentile = xp.asarray(
        adjusted_percentile,
        dtype=_find_matching_floating_dtype(adjusted_percentile, xp=xp),
    )

    # For percentile=0, ignore leading observations with sample_weight=0. GH20528
    mask = adjusted_percentile == 0
    adjusted_percentile[mask] = _nextafter(
        adjusted_percentile[mask], adjusted_percentile[mask] + 1, xp=xp
    )

    if adjusted_percentile.ndim == 0:
        percentile_idx = xp.asarray(
            [xp.searchsorted(weight_cdf[:, 0], adjusted_percentile)]
        )
    else:
        percentile_idx = xp.asarray(
            [
                xp.searchsorted(weight_cdf[:, i], adjusted_percentile[i])
                for i in range(weight_cdf.shape[1])
            ]
        )

    # In rare cases, percentile_idx equals to sorted_idx.shape[0]
    max_idx = sorted_idx.shape[0] - 1
    percentile_idx = xp.clip(percentile_idx, 0, max_idx)

<<<<<<< HEAD
    col_index = xp.arange(array.shape[1])
    # percentile_in_sorted = sorted_idx[percentile_idx, col_index]
    percentile_in_sorted = []
    for i in range(percentile_idx.shape[0]):
        percentile_in_sorted.append(sorted_idx[percentile_idx[i], col_index[i]])
    percentile_in_sorted = xp.asarray(percentile_in_sorted)
    array = xp.asarray(array)
    # percentile = array[percentile_in_sorted, col_index]
    percentile = []
    for i in range(percentile_in_sorted.shape[0]):
        percentile.append(array[percentile_in_sorted[i], col_index[i]])
    percentile = xp.asarray(percentile)
    return percentile[0] if n_dim == 1 else percentile
=======
    col_index = np.arange(array.shape[1])
    percentile_in_sorted = sorted_idx[percentile_idx, col_index]
    percentile = array[percentile_in_sorted, col_index]
    return percentile[0] if n_dim == 1 else percentile


# TODO: refactor to do the symmetrisation inside _weighted_percentile to avoid
# sorting the input array twice.
def _averaged_weighted_percentile(array, sample_weight, percentile=50):
    return (
        _weighted_percentile(array, sample_weight, percentile)
        - _weighted_percentile(-array, sample_weight, 100 - percentile)
    ) / 2
>>>>>>> 6a2472fa
<|MERGE_RESOLUTION|>--- conflicted
+++ resolved
@@ -86,7 +86,6 @@
     max_idx = sorted_idx.shape[0] - 1
     percentile_idx = xp.clip(percentile_idx, 0, max_idx)
 
-<<<<<<< HEAD
     col_index = xp.arange(array.shape[1])
     # percentile_in_sorted = sorted_idx[percentile_idx, col_index]
     percentile_in_sorted = []
@@ -100,11 +99,6 @@
         percentile.append(array[percentile_in_sorted[i], col_index[i]])
     percentile = xp.asarray(percentile)
     return percentile[0] if n_dim == 1 else percentile
-=======
-    col_index = np.arange(array.shape[1])
-    percentile_in_sorted = sorted_idx[percentile_idx, col_index]
-    percentile = array[percentile_in_sorted, col_index]
-    return percentile[0] if n_dim == 1 else percentile
 
 
 # TODO: refactor to do the symmetrisation inside _weighted_percentile to avoid
@@ -113,5 +107,4 @@
     return (
         _weighted_percentile(array, sample_weight, percentile)
         - _weighted_percentile(-array, sample_weight, 100 - percentile)
-    ) / 2
->>>>>>> 6a2472fa
+    ) / 2