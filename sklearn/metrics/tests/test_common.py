--- conflicted
+++ resolved
@@ -2278,14 +2278,10 @@
         check_array_api_regression_metric_multioutput,
     ],
     sigmoid_kernel: [check_array_api_metric_pairwise],
-<<<<<<< HEAD
-    # Tested elsewhere but is it worth adding here for completeness?
     pairwise_kernels: [check_array_api_metric_pairwise],
-=======
     roc_curve: [
         check_array_api_binary_classification_metric,
     ],
->>>>>>> 51fae9f2
 }
 
 
